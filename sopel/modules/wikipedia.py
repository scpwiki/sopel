--- conflicted
+++ resolved
@@ -9,7 +9,6 @@
 from __future__ import unicode_literals, absolute_import, print_function, division
 
 import re
-<<<<<<< HEAD
 
 from requests import get
 
@@ -17,22 +16,14 @@
 from sopel.module import NOLIMIT, commands, example, url
 from sopel.tools.web import quote, unquote
 
-=======
-import sys
-
-if sys.version_info.major < 3:
-    from urllib import quote as _quote
-    from urlparse import unquote as _unquote
-    quote = lambda s: _quote(s.encode('utf-8')).decode('utf-8')
-    unquote = lambda s: _unquote(s.encode('utf-8')).decode('utf-8')
+try:  # TODO: Remove fallback when dropping py2
+    from html.parser import HTMLParser
+except ImportError:
     from HTMLParser import HTMLParser
-else:
-    from urllib.parse import quote, unquote
-    from html.parser import HTMLParser
->>>>>>> e602c6e6
 
 REDIRECT = re.compile(r'^REDIRECT (.*)')
-WIKIPEDIA_REGEX = r'/([a-z]+\.wikipedia\.org)/wiki/((?!File\:)[^ ]+)'
+WIKIPEDIA_REGEX = r'.*\/([a-z]+\.wikipedia\.org)\/wiki\/((?!File\:)[^ #]+)#?([^ ]*).*'
+# Matches a wikipedia page (excluding spaces and #, but not /File: links), with a separate optional field for the section
 
 
 class WikiParser(HTMLParser):
@@ -171,12 +162,6 @@
     return snippet['extract']
 
 
-<<<<<<< HEAD
-@url(WIKIPEDIA_REGEX)
-def mw_info(bot, trigger, match):
-    """Retrieves and outputs a snippet from the linked page."""
-    say_snippet(bot, trigger, match.group(1), unquote(match.group(2)), show_url=False)
-=======
 def say_section(bot, trigger, server, query, section):
     page_name = query.replace('_', ' ')
     query = quote(query.replace(' ', '_'))
@@ -232,14 +217,11 @@
     return text
 
 
-# Get a wikipedia page (excluding spaces and #, but not /File: links), with a separate optional field for the section
-@rule(r'.*\/([a-z]+\.wikipedia\.org)\/wiki\/((?!File\:)[^ #]+)#?([^ ]*).*')
-def mw_info(bot, trigger, found_match=None):
-    """
-    Retrives a snippet of the specified length from the given page on the given
-    server.
-    """
-    match = found_match or trigger
+@url(WIKIPEDIA_REGEX)
+def mw_info(bot, trigger, match=None):
+    """
+    Retrieves and outputs a snippet of the linked page.
+    """
     if match.group(3):
         if match.group(3).startswith('cite_note-'):  # Don't bother trying to retrieve a snippet when cite-note is linked
             say_snippet(bot, trigger, match.group(1), unquote(match.group(2)), show_url=False)
@@ -247,7 +229,6 @@
             say_section(bot, trigger, match.group(1), unquote(match.group(2)), unquote(match.group(3)))
     else:
         say_snippet(bot, trigger, match.group(1), unquote(match.group(2)), show_url=False)
->>>>>>> e602c6e6
 
 
 @commands('w', 'wiki', 'wik')
