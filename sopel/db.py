--- conflicted
+++ resolved
@@ -97,14 +97,8 @@
         )
 
     def get_uri(self):
-<<<<<<< HEAD
         """Returns a URL for the database, usable to connect with SQLAlchemy."""
-        return 'sqlite://{}'.format(self.filename)
-=======
-        """Returns a URL for the database, usable to connect with SQLAlchemy.
-        """
         return 'sqlite:///{}'.format(self.filename)
->>>>>>> dcc75e8e
 
     # NICK FUNCTIONS
 
