#!/usr/bin/env python
"""
jenni - An IRC Bot
Copyright 2008, Sean B. Palmer, inamidst.com
Licensed under the Eiffel Forum License 2.

http://inamidst.com/phenny/

Note: DO NOT EDIT THIS FILE.
Run ./jenni, then edit ~/.jenni/default.py
Then run ./jenni again
"""

import sys, os, imp, optparse
from textwrap import dedent as trim

dotdir = os.path.expanduser('~/.jenni')
configpath = os.path.expanduser(dotdir + '/default.py')

def check_python_version():
    if sys.version_info < (2, 6):
        error = 'Error: Requires Python 2.6 or later. Try python2.6 jenni'
        print >> sys.stderr, error
        sys.exit(1)

def create_default_config(fn):
    f = open(fn, 'w')
    output = """\
    nick = 'jenni'
    host = 'irc.example.net'
    port = 6667
    channels = ['#example', '#test']
    owner = 'yournickname'
<<<<<<< HEAD
    
    # Channel where debug messages should be sent.
    devchan = None
    
    # List of other bots, whose outputs should be ignored
    other_bots = ['examplebot']
=======
    logchan_pm = ''
>>>>>>> 21a89fde

    # password is the NickServ password, serverpass is the server password
    # password = 'example'
    # serverpass = 'serverpass'
    
    # The oper name and password, if the bot is allowed to /oper
    # Oper = ('opername', 'operpass')

    # These are people who will be able to use admin.py's functions...
    admins = [owner, 'someoneyoutrust']
    # But admin.py is disabled by default, as follows:
    exclude = ['admin', 'adminchannel', 'ai', 'resp', 'school']

    # If you want to enumerate a list of modules rather than disabling
    # some, use "enable = ['example']", which takes precedent over exclude
    #
    # enable = []
    
    # Directories to load user modules from
    # e.g. /path/to/my/modules
    extra = ['""" + os.getcwd() + '/modules/' + """']

    # Services to load: maps channel names to white or black lists
    external = {
        '#liberal': ['!'], # allow all
        '#conservative': [], # allow none
        '*': ['!'] # default whitelist, allow all
    }
    
    # Twitter API keys, if you want jenni to be able to tweet.
    # consumer_key = "something"
    # consumer_secret = "somethingelse"
    # access_token = "yetanotherthing"
    # access_token_secret = "onemorething"
    
    # ------------------  USER DATABASE CONFIGURATION  ------------------
    # The user database can hold any user-specific settings you want. For
    # example, this branch has modules which will use a user-specific time zone
    # based on the 'tz' column in the database. The name of the columns used is
    # up to the module writer, who hopefully made provisions for when you don't
    # have that column. In order to use that function, it is up to you to make
    # sure you have the appropriate column in the database.
    # You have an option of using a MySQL or SQLite database, or a native Python
    # dict object. The SQL options can be edited without restarting the bot, and
    # users can edit their entries by themselves, and they can be located on a
    # different machine. However, they may or may not be slower. If you want to
    # have this feature (it's optional), uncomment and  put 'mysql', 'sqlite',
    # or 'native' for this value.

    # userdb_type = 'whatever'
    
    # Each type has to be handled a little differently. For a MySQL database,
    # uncomment and fill in the values below. The database should have a column
    # named 'locales', with a primary key column named 'nick'. You will need to
    # have the MySQLdb module installed to use this option.
    
    # userdb_host = 'localhost'
    # userdb_user = 'username'
    # userdb_pass = 'password'
    # userdb_name = 'database_name'
    
    # For a SQLite database, uncomment and fill in these values:
    
    ####SQLite support is not yet implemented. Sorry.
    
    # For a native dict database, you need to fill in each user manually, like so:
    
    # userdb_data = {
    #                 'someuser':    {'tz': 'America/New_York'}
    #                 'anotheruser': {'icao': 'KCMH'}
    #                 'onemoreuser': {'tz': 'Europe/Berlin', 'icao': 'EDDT'}

    # EOF
    """
    print >> f, trim(output)
    f.close()

def create_configfile(dotdir):

    if not os.path.isdir(dotdir):
        print 'Creating a config directory at ~/.jenni...'
        try: os.mkdir(dotdir)
        except Exception, e:
            print >> sys.stderr, 'There was a problem creating %s:' % dotdir
            print >> sys.stderr, e.__class__, str(e)
            print >> sys.stderr, 'Please fix this and then run jenni again.'
            sys.exit(1)

    create_default_config(configpath)
    print >> sys.stdout, 'Config file generated. Please edit it at ' + configpath + ' and run ./jenni again.'

    sys.exit(0)

def check_dotdir():
    if not os.path.isdir(dotdir) or not os.path.isfile(configpath):
        create_configfile(dotdir)

def config_names(config):
    config = config or 'default'

    def files(d):
        names = os.listdir(d)
        return list(os.path.join(d, fn) for fn in names if fn.endswith('.py'))

    here = os.path.join('.', config)
    if os.path.isfile(here):
        return [here]
    if os.path.isfile(here + '.py'):
        return [here + '.py']
    if os.path.isdir(here):
        return files(here)

    there = os.path.join(dotdir, config)
    if os.path.isfile(there):
        return [there]
    if os.path.isfile(there + '.py'):
        return [there + '.py']
    if os.path.isdir(there):
        return files(there)

    sys.exit(1)

def main(argv=None):
    # Step One: Parse The Command Line

    parser = optparse.OptionParser('%prog [options]')
    parser.add_option('-c', '--config', metavar='fn',
        help='use this configuration file or directory')
    opts, args = parser.parse_args(argv)

    # Step Two: Check Dependencies

    check_python_version() # require python2.4 or later
    check_dotdir() # require ~/.jenni, or make it and exit

    # Step Three: Load The Configurations

    config_modules = []
    for config_name in config_names(opts.config):
        name = os.path.basename(config_name).split('.')[0] + '_config'
        module = imp.load_source(name, config_name)
        module.filename = config_name

        if not hasattr(module, 'prefix'):
            module.prefix = r'\.'

        if not hasattr(module, 'name'):
            module.name = 'Jenni Yanosbot, https://github.com/myano/jenni'

        if not hasattr(module, 'port'):
            module.port = 6667

        if not hasattr(module, 'password'):
            module.password = None

        if module.host == 'irc.example.net':
            error = ('Error: you must edit the config file first!\n' +
                        "You're currently using %s" % module.filename)
            print >> sys.stderr, error
            sys.exit(1)

        config_modules.append(module)

    # Step Four: Load Jenni

    try: from __init__ import run
    except ImportError:
        try: from jenni import run
        except ImportError:
            print >> sys.stderr, "Error: Couldn't find jenni to import"
            sys.exit(1)

    # Step Five: Initialise And Run The Jennies

    # @@ ignore SIGHUP
    for config_module in config_modules:
        run(config_module) # @@ thread this

if __name__ == '__main__':
    main()<|MERGE_RESOLUTION|>--- conflicted
+++ resolved
@@ -25,22 +25,19 @@
 
 def create_default_config(fn):
     f = open(fn, 'w')
+    #TODO add logchan to config utility
     output = """\
     nick = 'jenni'
     host = 'irc.example.net'
     port = 6667
     channels = ['#example', '#test']
     owner = 'yournickname'
-<<<<<<< HEAD
-    
     # Channel where debug messages should be sent.
     devchan = None
     
     # List of other bots, whose outputs should be ignored
     other_bots = ['examplebot']
-=======
     logchan_pm = ''
->>>>>>> 21a89fde
 
     # password is the NickServ password, serverpass is the server password
     # password = 'example'
